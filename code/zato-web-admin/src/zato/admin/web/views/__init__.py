# -*- coding: utf-8 -*-

"""
Copyright (C) 2010 Dariusz Suchojad <dsuch at zato.io>

Licensed under LGPLv3, see LICENSE.txt for terms and conditions.
"""

from __future__ import absolute_import, division, print_function, unicode_literals

# stdlib
import logging
from datetime import datetime, timedelta
from itertools import chain
from traceback import format_exc

# anyjson
from json import dumps

# bunch
from bunch import Bunch

# Django
from django.http import HttpResponse, HttpResponseServerError
from django.template.response import TemplateResponse

# pytz
from pytz import UTC

# Zato
from zato.admin.web import from_utc_to_user
from zato.common import ZatoException

logger = logging.getLogger(__name__)

# Zato
from zato.admin.settings import ssl_key_file, ssl_cert_file, ssl_ca_certs, \
     LB_AGENT_CONNECT_TIMEOUT
from zato.common.util import get_lb_client as _get_lb_client

logger = logging.getLogger(__name__)

def get_definition_list(client, cluster, def_type):
    """ Returns all definitions of a given type existing on a given cluster.
    """
    out = {}
    for item in client.invoke('zato.definition.{}.get-list'.format(def_type), {'cluster_id':cluster.id}):
        out[item.id] = item.name

    return out

def get_sample_dt(user_profile):
    """ A sample date and time an hour in the future serving as a hint as to what 
    format to use when entering date and time manually in the user-provided format.
    """
    return from_utc_to_user((datetime.utcnow() + timedelta(hours=1)).replace(tzinfo=UTC), user_profile)

def get_js_dt_format(user_profile):
    """ Converts the user-given datetime format to the one that JavaScript's date time picker is to use.
    """
    return {
        'js_date_format':user_profile.date_format.replace('yyyy', 'yy') if 'yyyy' in user_profile.date_format else user_profile.date_format.replace('yy', 'y'),
        'js_time_format':'h:mm.ss TT' if user_profile.time_format == '12' else 'hh:mm:ss',
        'js_ampm':user_profile.time_format == '12',
    }

def get_lb_client(cluster):
    """ A convenience wrapper over the function for creating a load-balancer client
    which may use web admin's SSL material (the client from zato.common can't use
    it because it would make it dependent on the zato.admin package).
    """
    return _get_lb_client(cluster.lb_host, cluster.lb_agent_port, ssl_ca_certs,
                          ssl_key_file, ssl_cert_file, LB_AGENT_CONNECT_TIMEOUT)

def method_allowed(*meths):
    """ Accepts a list (possibly one-element long) of HTTP methods allowed
    for a given view. An exception will be raised if a request has been made
    with a method outside of those allowed, otherwise the view executes
    unchanged.
    TODO: Make it return a custom Exception so that whoever called us can
    catch it and return a correct HTTP status (405 Method not allowed).
    """
    def inner_method_allowed(view):
        def inner_view(*args, **kwargs):
            req = args[1] if len(args) > 1 else args[0]
            if req.method not in meths:
                msg = 'Method [{method}] is not allowed here [{view}], methods allowed:[{meths}]'
                msg = msg.format(method=req.method, view=view.func_name, meths=meths)
                logger.error(msg)
                raise Exception(msg)
            return view(*args, **kwargs)
        return inner_view
    return inner_method_allowed

def set_servers_state(cluster, client):
    """ Assignes 3 flags to the cluster indicating whether load-balancer
    believes the servers are UP, DOWN or in the MAINT mode.
    """
    servers_state = client.get_servers_state()

    up = []
    down = []
    maint = []

    cluster.some_down = False
    cluster.some_maint = False
    cluster.all_down = False

    # Note: currently we support only the 'http_plain' access_type.
    for access_type in('http_plain',):
        up.extend(servers_state['UP'][access_type])
        down.extend(servers_state['DOWN'][access_type])
        maint.extend(servers_state['MAINT'][access_type])

    # Do we have any servers at all?
    if any((up, down, maint)):
        if not(up or maint) and down:
            cluster.all_down = True
        else:
            if down:
                cluster.some_down = True
            if maint:
                cluster.some_maint = True

def change_password(req, service_name, field1='password1', field2='password2', success_msg='Password updated'):
    try:
        input_dict = {
            'id': req.POST.get('id'),
            'password1': req.POST.get(field1, ''),
            'password2': req.POST.get(field2, ''),
        }
        req.zato.client.invoke(service_name, input_dict)

    except Exception, e:
        msg = 'Could not change the password, e:[{e}]'.format(e=format_exc(e))
        logger.error(msg)
        return HttpResponseServerError(msg)
    else:
        return HttpResponse(dumps({'message':success_msg}))

class _BaseView(object):
    method_allowed = 'method_allowed-must-be-defined-in-a-subclass'
    service_name = None
    async_invoke = False
    form_prefix = ''

    def on_before_append_item(self, item):
        return item

    def on_after_set_input(self):
        pass

    def clear_user_message(self):
        self.user_message = None
        self.user_message_class = 'failure'

    class SimpleIO:
        input_required = []
        input_optional = []
        output_required = []
        output_optional = []
        output_repeated = False

    def fetch_cluster_id(self):
        # Doesn't look overtly smart right now but more code will follow to sanction
        # the existence of this function
        cluster_id = self.req.zato.cluster_id

        if cluster_id:
            self.cluster_id = cluster_id

    def __init__(self):
        self.req = None
        self.cluster_id = None

    def __call__(self, req, *args, **kwargs):
        self.req = req
        for k, v in kwargs.items():
            self.req.zato.args[k] = v
        self.cluster_id = None
        self.fetch_cluster_id()

    def set_input(self, req=None):
        req = req or self.req
        self.input.update({'cluster_id':self.cluster_id})
        for name in chain(self.SimpleIO.input_required, self.SimpleIO.input_optional):
            if name != 'cluster_id':
                value =  req.GET.get(self.form_prefix + name) or \
                    req.POST.get(self.form_prefix + name) or req.zato.args.get(self.form_prefix + name)
                self.input[name] = value

        self.on_after_set_input()

class Index(_BaseView):
    """ A base class upon which other index views are based.
    """
    url_name = 'url_name-must-be-defined-in-a-subclass'
    template = 'template-must-be-defined-in-a-subclass'

    output_class = None

    def __init__(self):
        super(Index, self).__init__()
        self.input = Bunch()
        self.items = []
        self.item = None
        self.clear_user_message()

    def can_invoke_admin_service(self):
        """ Returns a boolean flag indicating that we know what service to invoke,
        what cluster on and all the required parameters were given in GET request.
        cluster_id doesn't have to be in GET, 'cluster' will suffice.
        """
        input_elems = self.req.GET.keys() + self.req.zato.args.keys()

        if not(self.service_name and self.cluster_id):
            return False

        for elem in self.SimpleIO.input_required:
            if elem == 'cluster_id':
                continue
            if not elem in input_elems:
                return False
            value = self.req.GET.get(elem)
            if not value:
                value = self.req.zato.args.get(elem)
                if not value:
                    return False
        return True

    def invoke_admin_service(self):
        if self.req.zato.get('cluster'):
            func = self.req.zato.client.invoke_async if self.async_invoke else self.req.zato.client.invoke
            return func(self.service_name, self.input)

    def _handle_item_list(self, item_list):
        """ Creates a new instance of the model class for each of the element received
        and fills it in with received attributes.
        """
        names = tuple(chain(self.SimpleIO.output_required, self.SimpleIO.output_optional))
        for msg_item in item_list:
            item = self.output_class()
            for name in names:
                value = getattr(msg_item, name, None)
                if value is not None:
                    value = getattr(value, 'text', '') or value
                if value or value == 0:
                    setattr(item, name, value)
            self.items.append(self.on_before_append_item(item))

    def _handle_item(self, item):
        pass

    def __call__(self, req, *args, **kwargs):
        """ Handles the request, taking care of common things and delegating 
        control to the subclass for fetching this view-specific data.
        """
        self.clear_user_message()

        try:
            super(Index, self).__call__(req, *args, **kwargs)
            del self.items[:]
            self.item = None
            self.set_input()

            return_data = {'cluster_id':self.cluster_id}
            output_repeated = getattr(self.SimpleIO, 'output_repeated', False)
            
            if self.can_invoke_admin_service():
                response = self.invoke_admin_service()
                if response.ok:
                    if output_repeated:
                        self._handle_item_list(response.data)
                    else:
                        self._handle_item(response.data)
                else:
                    self.user_message = response.details
            else:
                logger.info('can_invoke_admin_service returned False, not invoking an admin service:[%s]', self.service_name)

            return_data['req'] = self.req
            return_data['items'] = self.items
            return_data['item'] = self.item
            return_data['input'] = self.input
            return_data['user_message'] = self.user_message
            return_data['user_message_class'] = self.user_message_class
            return_data['zato_clusters'] = req.zato.clusters
            return_data['choose_cluster_form'] = req.zato.choose_cluster_form

            view_specific = self.handle()
            if view_specific:
                return_data.update(view_specific)

            return TemplateResponse(req, self.template, return_data)

        except Exception, e:
            return HttpResponseServerError(format_exc(e))

    def handle(self, req=None, *args, **kwargs):
        raise NotImplementedError('Must be overloaded by a subclass')

class CreateEdit(_BaseView):
    """ Subclasses of this class will handle the creation/updates of Zato objects.
    """
    
    def __init__(self):
        super(CreateEdit, self).__init__()
        self.input = Bunch()
        self.input_dict = {}

    def __call__(self, req, initial_input_dict={}, initial_return_data={}, *args, **kwargs):
        """ Handles the request, taking care of common things and delegating 
        control to the subclass for fetching this view-specific data.
        """
        self.clear_user_message()

        try:
            super(CreateEdit, self).__call__(req, *args, **kwargs)
            self.set_input()

<<<<<<< HEAD
            input_dict = {
                'cluster_id': self.cluster_id
            }
=======
            input_dict = {'cluster_id': self.cluster_id}
>>>>>>> 22c132d8
            post_id = self.req.POST.get('id')

            if post_id:
                input_dict['id'] = post_id

            print(111, self.cluster_id, input_dict, initial_input_dict)

            input_dict.update(initial_input_dict)

<<<<<<< HEAD
=======
            print(111, self.cluster_id, input_dict)

>>>>>>> 22c132d8
            for name in chain(self.SimpleIO.input_required, self.SimpleIO.input_optional):
                if name not in input_dict:
                    input_dict[name] = self.input.get(name)
                
            self.input_dict.update(input_dict)

            response = self.req.zato.client.invoke(self.service_name, input_dict)
            if response.ok:
                return_data = {
                    'message': self.success_message(response.data)
                    }
                return_data.update(initial_return_data)

                for name in chain(self.SimpleIO.output_optional, self.SimpleIO.output_required):
                    if name not in initial_return_data:
                        value = getattr(response.data, name, None)
                        if value:
                            if isinstance(value, basestring):
                                value = value.encode('utf-8')
                            else:
                                value = str(value)
                        return_data[name] = value

                self.post_process_return_data(return_data)

                return HttpResponse(dumps(return_data), mimetype='application/javascript')
            else:
                msg = 'response:[{}], details.response.details:[{}]'.format(response, response.details)
                logger.error(msg)
                raise ZatoException(msg=msg)

        except Exception, e:
            return HttpResponseServerError(format_exc(e))

    def success_message(self, item):
        raise NotImplementedError('Must be implemented by a subclass')

    def post_process_return_data(self, return_data):
        return return_data

    @property
    def verb(self):
        if self.form_prefix:
            return 'updated'
        return 'created'

class Delete(_BaseView):
    """ Our subclasses will delete objects such as connections and others.
    """
    method_allowed = 'POST'
    error_message = 'error_message-must-be-defined-in-a-subclass'

    def __call__(self, req, initial_input_dict={}, *args, **kwargs):
        try:
            super(Delete, self).__call__(req, *args, **kwargs)
            input_dict = {
                'id': self.req.zato.id,
                'cluster_id': self.cluster_id
            }
            input_dict.update(initial_input_dict)
            req.zato.client.invoke(self.service_name, input_dict)
            return HttpResponse()
        except Exception, e:
            msg = '{}, e:[{}]'.format(self.error_message, format_exc(e))
            logger.error(msg)
            return HttpResponseServerError(msg)<|MERGE_RESOLUTION|>--- conflicted
+++ resolved
@@ -318,27 +318,14 @@
             super(CreateEdit, self).__call__(req, *args, **kwargs)
             self.set_input()
 
-<<<<<<< HEAD
-            input_dict = {
-                'cluster_id': self.cluster_id
-            }
-=======
             input_dict = {'cluster_id': self.cluster_id}
->>>>>>> 22c132d8
             post_id = self.req.POST.get('id')
 
             if post_id:
                 input_dict['id'] = post_id
 
-            print(111, self.cluster_id, input_dict, initial_input_dict)
-
             input_dict.update(initial_input_dict)
 
-<<<<<<< HEAD
-=======
-            print(111, self.cluster_id, input_dict)
-
->>>>>>> 22c132d8
             for name in chain(self.SimpleIO.input_required, self.SimpleIO.input_optional):
                 if name not in input_dict:
                     input_dict[name] = self.input.get(name)
