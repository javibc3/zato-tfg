--- conflicted
+++ resolved
@@ -408,22 +408,19 @@
     POLICY_EDIT = ValueConstant('')
     POLICY_DELETE = ValueConstant('')
 
-<<<<<<< HEAD
+class SMS(Constants):
+    code_start = 106000
+
+    TWILIO_CREATE = ValueConstant('')
+    TWILIO_EDIT = ValueConstant('')
+    TWILIO_DELETE = ValueConstant('')
+
 class CACHE(Constants):
     code_start = 106000
 
     BUILTIN_CREATE = ValueConstant('')
     BUILTIN_EDIT = ValueConstant('')
     BUILTIN_DELETE = ValueConstant('')
-=======
-class SMS(Constants):
-    code_start = 106000
-
-    TWILIO_CREATE = ValueConstant('')
-    TWILIO_EDIT = ValueConstant('')
-    TWILIO_DELETE = ValueConstant('')
-
->>>>>>> ea2e4360
 
 code_to_name = {}
 
