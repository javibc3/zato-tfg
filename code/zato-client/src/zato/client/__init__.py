# -*- coding: utf-8 -*-

"""
Copyright (C) 2021, Zato Source s.r.o. https://zato.io

Licensed under LGPLv3, see LICENSE.txt for terms and conditions.
"""

# stdlib
import logging
from base64 import b64decode, b64encode
from datetime import datetime
from http.client import OK
from json import dumps, loads
from traceback import format_exc

# Bunch
from bunch import bunchify

# lxml
from lxml import objectify

# requests
import requests

# urllib3 - need for requests
from urllib3.util.retry import Retry

# Python 2/3 compatibility
from builtins import str as text
from six import PY3

# Zato
from zato.common.api import BROKER, ZATO_NOT_GIVEN, ZATO_OK
from zato.common.exception import ZatoException
from zato.common.xml_ import soap_data_path, soap_data_xpath, soap_fault_xpath, zato_data_path, \
     zato_data_xpath, zato_details_xpath, zato_result_xpath
from zato.common.log_message import CID_LENGTH
from zato.common.odb.model import Server

# Set max_cid_repr to CID_NO_CLIP if it's desired to return the whole of a CID
# in a response's __repr__ method.
CID_NO_CLIP = int(CID_LENGTH / 2)

DEFAULT_MAX_RESPONSE_REPR = 2500
DEFAULT_MAX_CID_REPR = 5

mod_logger = logging.getLogger(__name__)

# ################################################################################################################################
# Version
# ################################################################################################################################

version = '3.2.1'

# ################################################################################################################################
# ################################################################################################################################

def default_json_handler(value):
    if isinstance(value, datetime):
        return value.isoformat()
    elif isinstance(value, bytes):
        return value.decode('utf8')
    raise TypeError('Cannot serialize `{}`'.format(value))

# ################################################################################################################################

class _APIResponse(object):
    """ A class to represent data returned by API services.
    """
    def __init__(self, inner, _OK=OK):
        self.inner = inner
        self.is_ok = self.inner.status_code == _OK
        self.cid = self.inner.headers.get('x-zato-cid', '(None)')

        if self.is_ok:
            self.data = loads(self.inner.text)
            self.details = None
        else:
            self.data = ''
            self.details = self.inner.text

# ################################################################################################################################

class APIClient(object):
    def __init__(self, address, username, password, path='/zato/api/invoke/{}', tls_verify=None, tls_cert=None):
        self.address = address
        self.username = username
        self.password = password
        self.path = path

        self.tls_verify = tls_verify
        self.tls_cert = tls_cert

        self.session = requests.Session()
        self.session.auth = (self.username, self.password)
        self.session.verify = self.tls_verify
        self.session.cert = self.tls_cert

    def _invoke(self, verb, service_name, request=None):
        func = getattr(self.session, verb)
        url_path = self.path.format(service_name)
        full_address = '{}{}'.format(self.address, url_path)
        response = func(full_address, verify=self.tls_verify, data=dumps(request, default=default_json_handler))

        return _APIResponse(response)

    def invoke(self, *args, **kwargs):
        return self._invoke('post', *args, **kwargs)

    def get(self, *args, **kwargs):
        return self._invoke('get', *args, **kwargs)

    def post(self, *args, **kwargs):
        return self._invoke('post', *args, **kwargs)

    def patch(self, *args, **kwargs):
        return self._invoke('patch', *args, **kwargs)

    def put(self, *args, **kwargs):
        return self._invoke('put', *args, **kwargs)

    def delete(self, *args, **kwargs):
        return self._invoke('delete', *args, **kwargs)

    def by_verb(self, verb, *args, **kwargs):
        return self._invoke(verb, *args, **kwargs)

# ################################################################################################################################

# Clients below are preserved only for compatibility with pre-3.0 environments and will be removed at one point

# ################################################################################################################################
# ################################################################################################################################

class _Response(object):
    """ A base class for all specific response types client may return.
    """
    def __init__(self, inner, to_bunch, max_response_repr, max_cid_repr, logger, output_repeated=False):
        self.inner = inner # Acutal response from the requests module
        self.to_bunch = to_bunch
        self.max_response_repr = max_response_repr
        self.max_cid_repr = max_cid_repr
        self.logger = logger
        self.sio_result = None
        self.ok = False
        self.has_data = False
        self.output_repeated = output_repeated
        self.data = [] if self.output_repeated else None
        self.meta = {}
        self.cid = self.inner.headers.get('x-zato-cid', '(None)')
        self.details = None
        self.init()

    def __repr__(self):
        if self.max_cid_repr >= CID_NO_CLIP:
            cid = '[{}]'.format(self.cid)
        else:
            cid = '[{}..{}]'.format(self.cid[:self.max_cid_repr], self.cid[-self.max_cid_repr:])

        return '<{} at {} ok:[{}] inner.status_code:[{}] cid:{}, inner.text:[{}]>'.format(
            self.__class__.__name__, hex(id(self)), self.ok, self.inner.status_code,
            cid, self.inner.text[:self.max_response_repr])

    def __iter__(self):
        return iter(self.data)

    def init(self):
        raise NotImplementedError('Must be defined by subclasses')

# ################################################################################################################################

class _StructuredResponse(_Response):
    """ Any non-raw and non-SIO response.
    """
    def init(self):
        if self.set_data():
            self.set_has_data()
            self.set_ok()

    def _set_data_details(self):
        try:
            self.data = self.load_func(self.inner.text.encode('utf-8'))
        except Exception:
            self.details = format_exc()
        else:
            return True

    def load_func(self):
        raise NotImplementedError('Must be defined by subclasses')

    def set_data(self):
        return self._set_data_details()

    def set_has_data(self):
        raise NotImplementedError('Must be defined by subclasses')

    def set_ok(self):
        self.ok = self.inner.ok

class JSONResponse(_StructuredResponse):
    """ Stores responses from JSON services.
    """
    def load_func(self, data):
        return loads(data)

    def set_has_data(self):
        self.has_data = bool(self.data)

class XMLResponse(_StructuredResponse):
    """ Stores responses from XML services.
    """
    def load_func(self, data):
        return objectify.fromstring(data)

    def set_has_data(self):
        self.has_data = self.data is not None

class SOAPResponse(XMLResponse):
    """ Stores responses from SOAP services.
    """
    path, xpath = soap_data_path, soap_data_xpath

    def init(self):
        if self.set_data():
            self.set_has_data()

    def set_data(self):
        if self._set_data_details():
            data = self.xpath(self.data)
            if not data:
                self.details = 'No {} in SOAP response'.format(self.path)
            else:
                if soap_fault_xpath(data[0]):
                    self.details = data[0]
                else:
                    self.data = data[0]
                    self.ok = True
                    return True

# ################################################################################################################################

class JSONSIOResponse(_Response):
    """ Stores responses from JSON SIO services.
    """
    def init(self, _non_data=('zato_env', '_meta')):
        try:
            json = loads(self.inner.text)
        except ValueError:
            msg = 'inner.status_code `{}`, JSON parsing error `{}`'.format(self.inner.status_code, self.inner.text)
            self.logger.error(msg)
            raise ValueError(msg)

        if 'zato_env' in json:
            has_zato_env = True
            self.details = json['zato_env']['details']
            self.sio_result = json['zato_env']['result']
            self.ok = self.sio_result == ZATO_OK
        else:
            has_zato_env = False
            self.details = self.inner.text
            self.ok = self.inner.ok

        if self.ok:
            value = None

            if has_zato_env:
                # There will be two keys, zato_env and the actual payload
                for key, _value in json.items():
                    if key not in _non_data:
                        value = _value
                        break
            else:
                value = json

            if value:
                if self.set_data(value, has_zato_env):
                    self.has_data = True
                    if self.to_bunch:
                        self.data = bunchify(self.data)

    def set_data(self, payload, _ignored):
        self.data = payload
        return True

class SOAPSIOResponse(_Response):
    """ Stores responses from SOAP SIO services.
    """
    def init(self):
        response = objectify.fromstring(self.inner.text)

        soap_fault = soap_fault_xpath(response)
        if soap_fault:
            self.details = soap_fault[0]
        else:
            zato_data = zato_data_xpath(response)
            if not zato_data:
                msg = 'Server did not send a business payload ({} element is missing), soap_response:[{}]'.format(
                    zato_data_path, self.inner.text)
                self.details = msg

            # We have a payload but hadn't there been any errors at the server's side?
            zato_result = zato_result_xpath(response)

            if zato_result[0] == ZATO_OK:
                self.ok = True
                self.data = zato_data[0]
                self.has_data = True
            else:
                self.details = zato_details_xpath(response)[0]

class ServiceInvokeResponse(JSONSIOResponse):
    """ Stores responses from SIO services invoked through the zato.service.invoke service.
    """
    def __init__(self, *args, **kwargs):
        self.inner_service_response = None
        super(ServiceInvokeResponse, self).__init__(*args, **kwargs)

    def _handle_response_with_meta(self, data):

        if isinstance(data, dict):
            self.meta = data.get('_meta')
            data_keys = list(data.keys())
            if len(data_keys) == 1:
                data_key = data_keys[0]
                if isinstance(data_key, text) and data_key.startswith('zato'):
                    self.data = data[data_key]
                else:
                    self.data = data
            else:
                self.data = data
        else:
            self.data = data

    def set_data(self, payload, has_zato_env):

        if has_zato_env:
            payload = b64decode(payload)
            payload = payload.decode('utf8') if isinstance(payload, bytes) else payload
            self.inner_service_response = payload

            try:
                data = loads(self.inner_service_response)
            except ValueError:
                # Not a JSON response
                self.data = self.inner_service_response
            else:
                self._handle_response_with_meta(data)
        else:
            try:
                data = loads(payload)
            except ValueError:
                # Not a JSON response
                self.data = payload
            else:
                self._handle_response_with_meta(data)

        return True

# ################################################################################################################################

class RawDataResponse(_Response):
    """ Stores responses from services that weren't invoked using any particular
    data format
    """
    def init(self):
        self.ok = self.inner.ok
        if self.set_data():
            self.has_data = True

    def set_data(self):
        if self.ok:
            self.data = self.inner.text
        else:
            self.details = self.inner.text

        return self.data and len(self.data) > 0

# ################################################################################################################################

class _Client(object):
    """ A base class of convenience clients for invoking Zato services from other Python applications.
    """
    def __init__(self, address, path, auth=None, session=None, to_bunch=False,
                 max_response_repr=DEFAULT_MAX_RESPONSE_REPR, max_cid_repr=DEFAULT_MAX_CID_REPR, logger=None,
                 tls_verify=True):
        self.address = address
        self.service_address = '{}{}'.format(address, path)
        self.session = session or requests.session()

        for adapter in self.session.adapters.values():
            retry = Retry(connect=4, backoff_factor=0.1)
            adapter.max_retries = retry

        self.to_bunch = to_bunch
        self.max_response_repr = max_response_repr
        self.max_cid_repr = max_cid_repr
        self.logger = logger or mod_logger
        self.tls_verify = tls_verify
        self.has_debug = self.logger.isEnabledFor(logging.DEBUG)

        if not self.session.auth:
            self.session.auth = auth

    def inner_invoke(self, request, response_class, is_async, headers, output_repeated=False):
        """ Actually invokes a service through HTTP and returns its response.
        """
        raw_response = self.session.post(self.service_address, request, headers=headers, verify=self.tls_verify)
        response = response_class(
            raw_response, self.to_bunch, self.max_response_repr,
            self.max_cid_repr, self.logger, output_repeated)

        if isinstance(request, (bytes, bytearray)):
            request = request.decode('utf-8')

        if self.has_debug:
            msg = 'request:[%s]\nresponse_class:[%s]\nis_async:[%s]\nheaders:[%s]\n text:[%s]\ndata:[%s]'
            self.logger.debug(msg, request, response_class, is_async, headers, raw_response.text, response.data)

        return response

    def invoke(self, request, response_class, is_async=False, headers=None, output_repeated=False):
        """ Input parameters are like when invoking a service directly.
        """
        headers = headers or {}
        return self.inner_invoke(request, response_class, is_async, headers)

# ################################################################################################################################

class _JSONClient(_Client):
    """ Base class for all JSON clients.
    """
    response_class = None

    def invoke(self, payload='', headers=None, to_json=True):
        if to_json:
            payload = dumps(payload, default=default_json_handler)
        return super(_JSONClient, self).invoke(payload, self.response_class, headers=headers)

class JSONClient(_JSONClient):
    """ Client for services that accept JSON input.
    """
    response_class = JSONResponse

# ################################################################################################################################

class JSONSIOClient(_JSONClient):
    """ Client for services that accept Simple IO (SIO) in JSON.
    """
    response_class = JSONSIOResponse

class SOAPSIOClient(_Client):
    """ Client for services that accept Simple IO (SIO) in SOAP.
    """
    def invoke(self, soap_action, payload=None, headers=None):
        headers = headers or {}
        headers['SOAPAction'] = soap_action
        return super(SOAPSIOClient, self).invoke(payload, SOAPSIOResponse, headers=headers)

class AnyServiceInvoker(_Client):
    """ Uses zato.service.invoke to invoke other services. The services being invoked
    don't have to be available through any channels, it suffices for zato.service.invoke
    to be exposed over HTTP.
    """
    def _invoke(self, name=None, payload='', headers=None, channel='invoke', data_format='json',
                transport=None, is_async=False, expiration=BROKER.DEFAULT_EXPIRATION, id=None,
                to_json=True, output_repeated=ZATO_NOT_GIVEN, pid=None, all_pids=False, timeout=None,
                skip_response_elem=True, **kwargs):

        if not(name or id):
            raise ZatoException(msg='Either name or id must be provided')

        if name and output_repeated == ZATO_NOT_GIVEN:
            output_repeated = name.lower().endswith('list')

        if to_json:
            payload = dumps(payload, default=default_json_handler)

        id_, value = ('name', name) if name else ('id', id)

        request = {
            id_: value,
            'payload': b64encode(payload.encode('utf8') if PY3 else payload),
            'channel': channel,
            'data_format': data_format,
            'transport': transport,
            'is_async': is_async,
            'expiration':expiration,
            'pid':pid,
            'all_pids': all_pids,
            'timeout': timeout,
            'skip_response_elem': skip_response_elem,
        }

        return super(AnyServiceInvoker, self).invoke(dumps(request, default=default_json_handler),
            ServiceInvokeResponse, is_async, headers, output_repeated)

    def invoke(self, *args, **kwargs):
        return self._invoke(is_async=False, *args, **kwargs)

    def invoke_async(self, *args, **kwargs):
        return self._invoke(is_async=True, *args, **kwargs)

# ################################################################################################################################

class XMLClient(_Client):
    def invoke(self, payload='', headers=None):
        return super(XMLClient, self).invoke(payload, XMLResponse, headers=headers)

class SOAPClient(_Client):
    def invoke(self, soap_action, payload='', headers=None):
        headers = headers or {}
        headers['SOAPAction'] = soap_action
        return super(SOAPClient, self).invoke(payload, SOAPResponse, headers=headers)

# ################################################################################################################################

class RawDataClient(_Client):
    """ Client which doesn't process requests before passing them into a service.
    Likewise, no parsing of response is performed.
    """
    def invoke(self, payload='', headers=None):
        return super(RawDataClient, self).invoke(payload, RawDataResponse, headers=headers)

# ################################################################################################################################

def get_client_from_server_conf(server_dir, client_auth_func, get_config_func, server_url=None):
    """ Returns a Zato client built out of data found in a given server's config files.
    """

    # stdlib
    import os

<<<<<<< HEAD
    # ConfigObj
    from configobj import ConfigObj

=======
>>>>>>> 0bcd8d98
    # To avoid circular references
    from zato.common.crypto.api import ServerCryptoManager
    from zato.common.ext.configobj_ import ConfigObj
    from zato.common.util.api import get_odb_session_from_server_config, get_repo_dir_from_component_dir
    from zato.common.util.cli import read_stdin_data

    class ZatoClient(AnyServiceInvoker):
        def __init__(self, *args, **kwargs):
            super(ZatoClient, self).__init__(*args, **kwargs)
            self.cluster_id = None
            self.odb_session = None

    repo_location = get_repo_dir_from_component_dir(server_dir)
    crypto_manager = ServerCryptoManager.from_repo_dir(None, repo_location, stdin_data=read_stdin_data())

    secrets_config = ConfigObj(os.path.join(repo_location, 'secrets.conf'), use_zato=False)
    secrets_conf = get_config_func(
        repo_location, 'secrets.conf', needs_user_config=False,
        crypto_manager=crypto_manager, secrets_conf=secrets_config)

    config = get_config_func(repo_location, 'server.conf', crypto_manager=crypto_manager, secrets_conf=secrets_conf)
    server_url = server_url if server_url else config.main.gunicorn_bind
    client_auth = client_auth_func(config, repo_location, crypto_manager, False)
    client = ZatoClient('http://{}'.format(server_url), '/zato/admin/invoke', client_auth, max_response_repr=15000)
    session = get_odb_session_from_server_config(config, None, False)

    client.cluster_id = session.query(Server).\
        filter(Server.token == config.main.token).\
        one().cluster_id

    client.odb_session = session

    return client

# ################################################################################################################################
# ################################################################################################################################<|MERGE_RESOLUTION|>--- conflicted
+++ resolved
@@ -531,12 +531,6 @@
     # stdlib
     import os
 
-<<<<<<< HEAD
-    # ConfigObj
-    from configobj import ConfigObj
-
-=======
->>>>>>> 0bcd8d98
     # To avoid circular references
     from zato.common.crypto.api import ServerCryptoManager
     from zato.common.ext.configobj_ import ConfigObj
