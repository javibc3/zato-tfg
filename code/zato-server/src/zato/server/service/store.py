# -*- coding: utf-8 -*-

"""
Copyright (C) 2010 Dariusz Suchojad <dsuch at zato.io>

Licensed under LGPLv3, see LICENSE.txt for terms and conditions.
"""

from __future__ import absolute_import, division, print_function, unicode_literals

# stdlib
import imp, inspect, logging, os
from datetime import datetime
from hashlib import sha256
from importlib import import_module
from traceback import format_exc
from uuid import uuid4

# gevent
from gevent.lock import RLock

# pip
from pip.download import is_archive_file

# anyjson
from anyjson import dumps

# PyYAML
try:
    from yaml import CDumper  # Looks awkward but
    Dumper = CDumper          # it's to make import checkers happy
except ImportError:
    from yaml import Dumper   # ditto
    Dumper = Dumper
    
# Spring Python
from springpython.context import InitializingObject

# Zato
from zato.common import DONT_DEPLOY_ATTR_NAME, NoDistributionFound, SourceInfo, TRACE1
from zato.common.util import decompress, deployment_info, fs_safe_now, is_python_file, visit_py_source, \
     visit_py_source_from_distribution
from zato.server.service import Service
from zato.server.service.internal import AdminService

logger = logging.getLogger(__name__)

def get_service_name(class_obj):
    """ Return the name of a service which will be either given us explicitly
    via the 'name' attribute or it will be a concatenation of the name of the
    class and its module's name.
    """
    return getattr(class_obj, 'name', '%s.%s' % (class_obj.__module__, class_obj.__name__))

class ServiceStore(InitializingObject):
    """ A store of Zato services.
    """
    def __init__(self, services=None, service_store_config=None, odb=None):
        self.services = services
        self.service_store_config = service_store_config
        self.odb = odb
        self.id_to_impl_name = {}
        self.name_to_impl_name = {}
        self.update_lock = RLock()

    def _invoke_hook(self, object_, hook_name):
        """ A utility method for invoking various service's hooks.
        """
        try:
            hook = getattr(object_, hook_name)
            hook()
        except Exception:
            msg = 'Error while invoking [%s] on service [%s] ' \
                ' e:[%s]' % (hook_name, object_, format_exc())
            logger.error(msg)

    def new_instance(self, class_name):
        """ Returns a new instance of a service of the given impl name.
        """
        return self.services[class_name]['service_class']()

    def new_instance_by_id(self, service_id):
        impl_name = self.id_to_impl_name[service_id]
        return self.new_instance(impl_name)

    def new_instance_by_name(self, name):
        impl_name = self.name_to_impl_name[name]
        return self.new_instance(impl_name)

    def service_data(self, impl_name):
        """ Returns all the service-related data.
        """
        return self.services[impl_name]

    def decompress(self, archive, work_dir):
        """ Decompresses an archive into a randomly named directory.
        """
        # 6 characters will do, we won't deploy millions of services
        # in the very same (micro-)second after all
        rand = uuid4().hex[:6] 

        dir_name = os.path.join(work_dir, '{}-{}'.format(fs_safe_now(), rand), os.path.split(archive)[1])
        os.makedirs(dir_name)

        # .. unpack the archive into it ..
        decompress(archive, dir_name)

        # .. and return the name of the newly created directory so that the
        # rest of the machinery can pick the services up
        return dir_name

    def import_services_from_anywhere(self, items, base_dir, work_dir=None):
        """ Imports services from any of the supported sources, be it module names,
        individual files, directories or distutils2 packages (compressed or not).
        """
        for item_name in items:
            logger.debug('About to import services from:[%s]', item_name)

            is_internal = item_name.startswith('zato')

            # distutils2 archive, decompress and import from the newly created directory ..
            if is_archive_file(item_name):
                new_path = self.decompress(item_name, work_dir)
                self.import_services_from_dist2_directory(new_path)

            # .. a regular directory or a Distutils2 one ..
            elif os.path.isdir(item_name):
                try:
                    self.import_services_from_directory(item_name, base_dir, True)
                except NoDistributionFound, e:
                    msg = 'Caught an exception e=[{}]'.format(format_exc(e))
                    logger.log(TRACE1, msg)
                    self.import_services_from_directory(item_name, base_dir, False)

            # .. a .py/.pyw
            elif is_python_file(item_name):
                self.import_services_from_file(item_name, is_internal, base_dir)

            # .. must be a module object
            else:
                self.import_services_from_module(item_name, is_internal)

    def import_services_from_file(self, file_name, is_internal, base_dir):
        """ Imports all the services from the path to a file.
        """
        if not os.path.isabs(file_name):
            file_name = os.path.normpath(os.path.join(base_dir, file_name))

        if not os.path.exists(file_name):
            raise ValueError("Could not import services, path:[{}] doesn't exist".format(file_name))

        _, mod_file = os.path.split(file_name)
        mod_name, _ = os.path.splitext(mod_file)

        # Delete compiled bytecode if it exists so that imp.load_source 
        # actually picks up the source module
        for suffix in('c', 'o'):
            path = file_name + suffix
            if os.path.exists(path):
                os.remove(path)

        try:
            mod = imp.load_source(mod_name, file_name)
        except Exception, e:
            msg = 'Could not load source mod_name:[{}] file_name:[{}], e:[{}]'.format(
                mod_name, file_name, format_exc(e))
            logger.error(msg)
        else:
            self._visit_module(mod, is_internal, file_name)

    def import_services_from_directory(self, dir_name, base_dir, dist2):
        """ dir_name points to a directory. 

        If dist2 is True, the directory is assumed to be a Distutils2 one and its
        setup.cfg file is read and all the modules from packages pointed to by the 
        'files' section are scanned for services.

        If dist2 is False, this will be treated as a directory with a flat list
        of Python source code to import, as is the case with services that have
        been hot-deployed.
        """
        func = visit_py_source_from_distribution if dist2 else visit_py_source
        for py_path in func(dir_name):
            self.import_services_from_file(py_path, False, base_dir)

    def import_services_from_module(self, mod_name, is_internal):
        """ Imports all the services from a module specified by the given name.
        """
        mod = import_module(mod_name)
        self._visit_module(mod, is_internal, inspect.getfile(mod))

    def _should_deploy(self, name, item):
        """ Is an object something we can deploy on a server?
        """
        try:
            if issubclass(item, Service):
                if item is not AdminService and item is not Service:
                    if not hasattr(item, DONT_DEPLOY_ATTR_NAME):
                        return True
        except TypeError, e:
            # Ignore non-class objects passed in to issubclass
            logger.log(TRACE1, 'Ignoring exception, name:[{}], item:[{}], e:[{}]'.format(name, item, format_exc(e)))

    def _get_source_code_info(self, mod):
        """ Returns the source code of and the FS path to the given module.
        """
        si = SourceInfo()
        try:
            file_name = mod.__file__
            if file_name[-1] in('c', 'o'):
                file_name = file_name[:-1]

            # We would've used inspect.getsource(mod) hadn't it been apparently using
            # cached copies of the source code
            si.source = open(file_name, 'rb').read()
            
            si.path = inspect.getsourcefile(mod)
            si.hash = sha256(si.source).hexdigest()
            si.hash_method = 'SHA-256'

        except IOError, e:
            logger.log(TRACE1, 'Ignoring IOError, mod:[{}], e:[{}]'.format(mod, format_exc(e)))

        return si

    def _visit_module(self, mod, is_internal, fs_location):
        """ Actually imports services from a module object.
        """
        try:
            for name in sorted(dir(mod)):
                with self.update_lock:
                    item = getattr(mod, name)
                    if self._should_deploy(name, item):

                        should_add = item.before_add_to_store(logger)
                        if should_add:

<<<<<<< HEAD
                            timestamp = datetime.utcnow()
                            depl_info = deployment_info('service-store', item, timestamp, fs_location)
=======
                            timestamp = datetime.utcnow()#.isoformat()
                            depl_info = deployment_info('service-store', item, timestamp.isoformat(), fs_location)
>>>>>>> 1ad1b2bd
                            name = item.get_name()
                            impl_name = item.get_impl_name()

                            self.services[impl_name] = {}
                            self.services[impl_name]['name'] = name
                            self.services[impl_name]['deployment_info'] = depl_info
                            self.services[impl_name]['service_class'] = item

                            si = self._get_source_code_info(mod)

                            service_id, is_active, slow_threshold = self.odb.add_service(
                                name, impl_name, is_internal, timestamp, dumps(str(depl_info)), si)

                            self.services[impl_name]['is_active'] = is_active
                            self.services[impl_name]['slow_threshold'] = slow_threshold

                            self.id_to_impl_name[service_id] = impl_name
                            self.name_to_impl_name[name] = impl_name

                            logger.debug('Imported service:[{}]'.format(name))

                            item.after_add_to_store(logger)

                        else:
                            msg = 'Skipping [{}] from [{}], should_add:[{}] is not True'.format(
                                item, fs_location, should_add)
                            logger.info(msg)
        except Exception, e:
            msg = 'Exception while visit mod:[{}], is_internal:[{}], fs_location:[{}], e:[{}]'.format(
                mod, is_internal, fs_location, format_exc(e))
            logger.error(msg)

if __name__ == '__main__':
    store = ServiceStore()
    store.import_services_from_directory('/home/dsuch/tmp/zato-sample-project1')<|MERGE_RESOLUTION|>--- conflicted
+++ resolved
@@ -235,13 +235,9 @@
                         should_add = item.before_add_to_store(logger)
                         if should_add:
 
-<<<<<<< HEAD
                             timestamp = datetime.utcnow()
                             depl_info = deployment_info('service-store', item, timestamp, fs_location)
-=======
-                            timestamp = datetime.utcnow()#.isoformat()
-                            depl_info = deployment_info('service-store', item, timestamp.isoformat(), fs_location)
->>>>>>> 1ad1b2bd
+
                             name = item.get_name()
                             impl_name = item.get_impl_name()
 
