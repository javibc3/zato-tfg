--- conflicted
+++ resolved
@@ -463,19 +463,11 @@
     """ A container for various outgoing connections a service can access. This
     in fact is a thin wrapper around data fetched from the service's self.worker_store.
     """
-<<<<<<< HEAD
     __slots__ = ('amqp', 'ftp', 'jms_wmq', 'odoo', 'plain_http', 'soap', 'sql', 'stomp', 'zmq', 'websockets', 'vault',
         'sms', 'sap')
 
     def __init__(self, amqp=None, ftp=None, jms_wmq=None, odoo=None, plain_http=None, soap=None, sql=None, stomp=None, zmq=None,
             websockets=None, vault=None, sms=None, sap=None):
-=======
-    __slots__ = ('amqp', 'ftp', 'wmq', 'jms_wmq', 'odoo', 'plain_http', 'soap', 'sql', 'stomp', 'zmq', 'websockets', 'vault',
-        'sms')
-
-    def __init__(self, amqp=None, ftp=None, jms_wmq=None, odoo=None, plain_http=None, soap=None, sql=None, stomp=None, zmq=None,
-        websockets=None, vault=None, sms=None):
->>>>>>> e8e361be
         self.amqp = amqp
         self.ftp = ftp
         self.wmq = self.jms_wmq = jms_wmq # Backward compat with 2.0, self.wmq is not preferred
