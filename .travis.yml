language: python

services:
  - docker

cache:
  directories:
    - /tmp/travis-cache

<<<<<<< HEAD
# # List of environment variable combinations to test against (first dimension)
# # https://zato.io/docs/admin/guide/install/index.html#operating-system-considerations
# env:
#   - MODE=packaging
#   # For later use with matrix.include later and OS X.
#   #- MODE=packaging IMAGE=
#   - MODE=packaging IMAGE=centos:7
#   - MODE=packaging IMAGE=centos:7 PY_VERSION=python3
#   - MODE=packaging IMAGE=ubuntu:16.04
#   - MODE=packaging IMAGE=ubuntu:16.04 PY_VERSION=python3
#   - MODE=packaging IMAGE=ubuntu:18.04
#   - MODE=packaging IMAGE=ubuntu:18.04 PY_VERSION=python3
#   - MODE=packaging IMAGE=debian:8
#   - MODE=packaging IMAGE=debian:8 PY_VERSION=python3
#   - MODE=packaging IMAGE=debian:9
#   - MODE=packaging IMAGE=debian:9 PY_VERSION=python3
#   - MODE=packaging IMAGE=alpine:3.11
#   - MODE=packaging IMAGE=alpine:3.11 PY_VERSION=python3

# List of operating systems to test under (second dimension)
# https://docs.travis-ci.com/user/reference/overview/
sudo: required
# os:
#   - linux
#   - windows
=======
before_cache:
  - sudo rm -rf /tmp/travis-cache/root/.cache/pip/http

# https://zato.io/docs/admin/guide/install/index.html#operating-system-considerations
env:
  global:
  - ZATO_BRANCH: support/3.2
  - ZATO_VERSION: 3.2.0
  - PY_BINARY: python3
  - ZATO_UPLOAD_PACKAGES: "y"
  jobs:
    - MODE=packaging IMAGE=debian:10
    - MODE=packaging IMAGE=ubuntu:18.04
    - MODE=packaging IMAGE=ubuntu:20.04
    - MODE=packaging IMAGE=centos:7
    - MODE=packaging IMAGE=centos:8

os:
  - linux
# Use Ubuntu Xenial
dist: xenial

before_install:
  - sudo apt-get update
>>>>>>> 73d5bb3d

matrix:
  allow_failures:
    os: osx

  include:
    - os: windows
      language: shell
      before_install:
        - choco install make
    - os: linux
      env: MODE=packaging IMAGE=centos:7 PY_VERSION=python3
      services:
        - docker
    - os: linux
      env: MODE=packaging IMAGE=centos:8 PY_VERSION=python3
      services:
        - docker
    - os: linux
      env: MODE=packaging IMAGE=ubuntu:18.04 PY_VERSION=python3
      services:
        - docker
    - os: linux
      env: MODE=packaging IMAGE=ubuntu:20.04 PY_VERSION=python3
      services:
        - docker
    - os: linux
      env: MODE=packaging IMAGE=debian:10 PY_VERSION=python3
      services:
        - docker

notifications:
  email: false

script:
  - |-
    case $TRAVIS_OS_NAME in
      windows)
        .travis/test_installing.sh || exit 1
        ;;
      linux)
        source .travis/test_${MODE}.sh
    esac<|MERGE_RESOLUTION|>--- conflicted
+++ resolved
@@ -7,7 +7,6 @@
   directories:
     - /tmp/travis-cache
 
-<<<<<<< HEAD
 # # List of environment variable combinations to test against (first dimension)
 # # https://zato.io/docs/admin/guide/install/index.html#operating-system-considerations
 # env:
@@ -33,7 +32,7 @@
 # os:
 #   - linux
 #   - windows
-=======
+
 before_cache:
   - sudo rm -rf /tmp/travis-cache/root/.cache/pip/http
 
@@ -58,7 +57,6 @@
 
 before_install:
   - sudo apt-get update
->>>>>>> 73d5bb3d
 
 matrix:
   allow_failures:
